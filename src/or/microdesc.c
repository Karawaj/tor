--- conflicted
+++ resolved
@@ -464,7 +464,6 @@
   SMARTLIST_FOREACH_BEGIN(wrote, microdesc_t *, md) {
     tor_assert(md->saved_location == SAVED_IN_CACHE);
     md->body = (char*)cache->cache_content->data + md->off;
-<<<<<<< HEAD
     if (PREDICT_UNLIKELY(
                  md->bodylen < 9 || memcmp(md->body, "onion-key", 9) != 0)) {
       /* XXXX023 once bug 2022 is solved, we can kill this block and turn it
@@ -478,11 +477,8 @@
               " with \"onion-key\".  Instead I got %s.",
               (int)md->off, escaped(bad_str));
       tor_free(bad_str);
-      tor_assert(!memcmp(md->body, "onion-key", 9));
-    }
-=======
-    tor_assert(fast_memeq(md->body, "onion-key", 9));
->>>>>>> 8fb38331
+      tor_assert(fast_memeq(md->body, "onion-key", 9));
+    }
   } SMARTLIST_FOREACH_END(md);
 
   smartlist_free(wrote);
