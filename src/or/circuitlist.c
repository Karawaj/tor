--- conflicted
+++ resolved
@@ -1005,13 +1005,8 @@
           crypt_path_t *hop = circ->cpath;
           const node_t *ri1 = node_get_by_id(info->identity_digest);
           do {
-<<<<<<< HEAD
             const node_t *ri2;
-            if (!memcmp(hop->extend_info->identity_digest,
-=======
-            routerinfo_t *ri2;
             if (tor_memeq(hop->extend_info->identity_digest,
->>>>>>> 8fb38331
                         info->identity_digest, DIGEST_LEN))
               goto next;
             if (ri1 &&
