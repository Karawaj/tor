/* Copyright (c) 2001 Matej Pfajfar.
 * Copyright (c) 2001-2004, Roger Dingledine.
 * Copyright (c) 2004-2006, Roger Dingledine, Nick Mathewson.
 * Copyright (c) 2007-2011, The Tor Project, Inc. */
/* See LICENSE for licensing information */

/**
 * \file networkstatus.c
 * \brief Functions and structures for handling network status documents as a
 * client or cache.
 */

#include "or.h"
#include "circuitbuild.h"
#include "config.h"
#include "connection.h"
#include "connection_or.h"
#include "control.h"
#include "directory.h"
#include "dirserv.h"
#include "dirvote.h"
#include "main.h"
#include "networkstatus.h"
#include "relay.h"
#include "router.h"
#include "routerlist.h"
#include "routerparse.h"

/* For tracking v2 networkstatus documents.  Only caches do this now. */

/** Map from descriptor digest of routers listed in the v2 networkstatus
 * documents to download_status_t* */
static digestmap_t *v2_download_status_map = NULL;
/** Global list of all of the current v2 network_status documents that we know
 * about.  This list is kept sorted by published_on. */
static smartlist_t *networkstatus_v2_list = NULL;
/** True iff any member of networkstatus_v2_list has changed since the last
 * time we called download_status_map_update_from_v2_networkstatus() */
static int networkstatus_v2_list_has_changed = 0;

/** Map from lowercase nickname to identity digest of named server, if any. */
static strmap_t *named_server_map = NULL;
/** Map from lowercase nickname to (void*)1 for all names that are listed
 * as unnamed for some server in the consensus. */
static strmap_t *unnamed_server_map = NULL;

/** Most recently received and validated v3 consensus network status. */
static networkstatus_t *current_consensus = NULL;

/** A v3 consensus networkstatus that we've received, but which we don't
 * have enough certificates to be happy about. */
typedef struct consensus_waiting_for_certs_t {
  /** The consensus itself. */
  networkstatus_t *consensus;
  /** The encoded version of the consensus, nul-terminated. */
  char *body;
  /** When did we set the current value of consensus_waiting_for_certs?  If
   * this is too recent, we shouldn't try to fetch a new consensus for a
   * little while, to give ourselves time to get certificates for this one. */
  time_t set_at;
  /** Set to 1 if we've been holding on to it for so long we should maybe
   * treat it as being bad. */
  int dl_failed;
} consensus_waiting_for_certs_t;

static consensus_waiting_for_certs_t
       consensus_waiting_for_certs[N_CONSENSUS_FLAVORS];

/** The last time we tried to download a networkstatus, or 0 for "never".  We
 * use this to rate-limit download attempts for directory caches (including
 * mirrors).  Clients don't use this now. */
static time_t last_networkstatus_download_attempted = 0;

/** A time before which we shouldn't try to replace the current consensus:
 * this will be at some point after the next consensus becomes valid, but
 * before the current consensus becomes invalid. */
static time_t time_to_download_next_consensus = 0;
/** Download status for the current consensus networkstatus. */
static download_status_t consensus_dl_status[N_CONSENSUS_FLAVORS];

/** True iff we have logged a warning about this OR's version being older than
 * listed by the authorities. */
static int have_warned_about_old_version = 0;
/** True iff we have logged a warning about this OR's version being newer than
 * listed by the authorities. */
static int have_warned_about_new_version = 0;

static void download_status_map_update_from_v2_networkstatus(void);
static void routerstatus_list_update_named_server_map(void);

/** Forget that we've warned about anything networkstatus-related, so we will
 * give fresh warnings if the same behavior happens again. */
void
networkstatus_reset_warnings(void)
{
  if (current_consensus) {
    SMARTLIST_FOREACH(current_consensus->routerstatus_list,
                      routerstatus_t *, rs,
                      rs->name_lookup_warned = 0);
  }

  have_warned_about_old_version = 0;
  have_warned_about_new_version = 0;
}

/** Reset the descriptor download failure count on all networkstatus docs, so
 * that we can retry any long-failed documents immediately.
 */
void
networkstatus_reset_download_failures(void)
{
  int i;
  const smartlist_t *networkstatus_v2_list = networkstatus_get_v2_list();
  SMARTLIST_FOREACH(networkstatus_v2_list, networkstatus_v2_t *, ns,
     SMARTLIST_FOREACH(ns->entries, routerstatus_t *, rs,
       {
         if (!router_get_by_descriptor_digest(rs->descriptor_digest))
           rs->need_to_mirror = 1;
       }));;

  for (i=0; i < N_CONSENSUS_FLAVORS; ++i)
    download_status_reset(&consensus_dl_status[i]);
  if (v2_download_status_map) {
    digestmap_iter_t *iter;
    digestmap_t *map = v2_download_status_map;
    const char *key;
    void *val;
    download_status_t *dls;
    for (iter = digestmap_iter_init(map); !digestmap_iter_done(iter);
         iter = digestmap_iter_next(map, iter) ) {
      digestmap_iter_get(iter, &key, &val);
      dls = val;
      download_status_reset(dls);
    }
  }
}

/** Repopulate our list of network_status_t objects from the list cached on
 * disk.  Return 0 on success, -1 on failure. */
int
router_reload_v2_networkstatus(void)
{
  smartlist_t *entries;
  struct stat st;
  char *s;
  char *filename = get_datadir_fname("cached-status");
  int maybe_delete = !directory_caches_v2_dir_info(get_options());
  time_t now = time(NULL);
  if (!networkstatus_v2_list)
    networkstatus_v2_list = smartlist_create();

  entries = tor_listdir(filename);
  if (!entries) { /* dir doesn't exist */
    tor_free(filename);
    return 0;
  } else if (!smartlist_len(entries) && maybe_delete) {
    rmdir(filename);
    tor_free(filename);
    smartlist_free(entries);
    return 0;
  }
  tor_free(filename);
  SMARTLIST_FOREACH(entries, const char *, fn, {
      char buf[DIGEST_LEN];
      if (maybe_delete) {
        filename = get_datadir_fname2("cached-status", fn);
        remove_file_if_very_old(filename, now);
        tor_free(filename);
        continue;
      }
      if (strlen(fn) != HEX_DIGEST_LEN ||
          base16_decode(buf, sizeof(buf), fn, strlen(fn))) {
        log_info(LD_DIR,
                 "Skipping cached-status file with unexpected name \"%s\"",fn);
        continue;
      }
      filename = get_datadir_fname2("cached-status", fn);
      s = read_file_to_str(filename, 0, &st);
      if (s) {
        if (router_set_networkstatus_v2(s, st.st_mtime, NS_FROM_CACHE,
                                        NULL)<0) {
          log_warn(LD_FS, "Couldn't load networkstatus from \"%s\"",filename);
        }
        tor_free(s);
      }
      tor_free(filename);
    });
  SMARTLIST_FOREACH(entries, char *, fn, tor_free(fn));
  smartlist_free(entries);
  networkstatus_v2_list_clean(time(NULL));
  routers_update_all_from_networkstatus(time(NULL), 2);
  return 0;
}

/** Read every cached v3 consensus networkstatus from the disk. */
int
router_reload_consensus_networkstatus(void)
{
  char *filename;
  char *s;
  struct stat st;
  or_options_t *options = get_options();
  const unsigned int flags = NSSET_FROM_CACHE | NSSET_DONT_DOWNLOAD_CERTS;
  int flav;

  /* FFFF Suppress warnings if cached consensus is bad? */
  for (flav = 0; flav < N_CONSENSUS_FLAVORS; ++flav) {
    char buf[128];
    const char *flavor = networkstatus_get_flavor_name(flav);
    if (flav == FLAV_NS) {
      filename = get_datadir_fname("cached-consensus");
    } else {
      tor_snprintf(buf, sizeof(buf), "cached-%s-consensus", flavor);
      filename = get_datadir_fname(buf);
    }
    s = read_file_to_str(filename, RFTS_IGNORE_MISSING, NULL);
    if (s) {
      if (networkstatus_set_current_consensus(s, flavor, flags) < -1) {
        log_warn(LD_FS, "Couldn't load consensus %s networkstatus from \"%s\"",
                 flavor, filename);
      }
      tor_free(s);
    }
    tor_free(filename);

    if (flav == FLAV_NS) {
      filename = get_datadir_fname("unverified-consensus");
    } else {
      tor_snprintf(buf, sizeof(buf), "unverified-%s-consensus", flavor);
      filename = get_datadir_fname(buf);
    }

    s = read_file_to_str(filename, RFTS_IGNORE_MISSING, NULL);
    if (s) {
      if (networkstatus_set_current_consensus(s, flavor,
                                     flags|NSSET_WAS_WAITING_FOR_CERTS)) {
      log_info(LD_FS, "Couldn't load consensus %s networkstatus from \"%s\"",
               flavor, filename);
    }
      tor_free(s);
    }
    tor_free(filename);
  }

  if (!current_consensus ||
      (stat(options->FallbackNetworkstatusFile, &st)==0 &&
       st.st_mtime > current_consensus->valid_after)) {
    s = read_file_to_str(options->FallbackNetworkstatusFile,
                         RFTS_IGNORE_MISSING, NULL);
    if (s) {
      if (networkstatus_set_current_consensus(s, "ns",
                                              flags|NSSET_ACCEPT_OBSOLETE)) {
        log_info(LD_FS, "Couldn't load consensus networkstatus from \"%s\"",
                 options->FallbackNetworkstatusFile);
      } else {
        log_notice(LD_FS,
                   "Loaded fallback consensus networkstatus from \"%s\"",
                   options->FallbackNetworkstatusFile);
      }
      tor_free(s);
    }
  }

  if (!current_consensus) {
    if (!named_server_map)
      named_server_map = strmap_new();
    if (!unnamed_server_map)
      unnamed_server_map = strmap_new();
  }

  update_certificate_downloads(time(NULL));

  routers_update_all_from_networkstatus(time(NULL), 3);

  return 0;
}

/** Free all storage held by the vote_routerstatus object <b>rs</b>. */
static void
vote_routerstatus_free(vote_routerstatus_t *rs)
{
  vote_microdesc_hash_t *h, *next;
  if (!rs)
    return;
  tor_free(rs->version);
  tor_free(rs->status.exitsummary);
  for (h = rs->microdesc; h; h = next) {
    tor_free(h->microdesc_hash_line);
    next = h->next;
    tor_free(h);
  }
  tor_free(rs);
}

/** Free all storage held by the routerstatus object <b>rs</b>. */
void
routerstatus_free(routerstatus_t *rs)
{
  if (!rs)
    return;
  tor_free(rs->exitsummary);
  tor_free(rs);
}

/** Free all storage held by the networkstatus object <b>ns</b>. */
void
networkstatus_v2_free(networkstatus_v2_t *ns)
{
  if (!ns)
    return;
  tor_free(ns->source_address);
  tor_free(ns->contact);
  if (ns->signing_key)
    crypto_free_pk_env(ns->signing_key);
  tor_free(ns->client_versions);
  tor_free(ns->server_versions);
  if (ns->entries) {
    SMARTLIST_FOREACH(ns->entries, routerstatus_t *, rs,
                      routerstatus_free(rs));
    smartlist_free(ns->entries);
  }
  tor_free(ns);
}

/** Free all storage held in <b>sig</b> */
void
document_signature_free(document_signature_t *sig)
{
  tor_free(sig->signature);
  tor_free(sig);
}

/** Return a newly allocated copy of <b>sig</b> */
document_signature_t *
document_signature_dup(const document_signature_t *sig)
{
  document_signature_t *r = tor_memdup(sig, sizeof(document_signature_t));
  if (r->signature)
    r->signature = tor_memdup(sig->signature, sig->signature_len);
  return r;
}

/** Free all storage held in <b>ns</b>. */
void
networkstatus_vote_free(networkstatus_t *ns)
{
  if (!ns)
    return;

  tor_free(ns->client_versions);
  tor_free(ns->server_versions);
  if (ns->known_flags) {
    SMARTLIST_FOREACH(ns->known_flags, char *, c, tor_free(c));
    smartlist_free(ns->known_flags);
  }
  if (ns->weight_params) {
    SMARTLIST_FOREACH(ns->weight_params, char *, c, tor_free(c));
    smartlist_free(ns->weight_params);
  }
  if (ns->net_params) {
    SMARTLIST_FOREACH(ns->net_params, char *, c, tor_free(c));
    smartlist_free(ns->net_params);
  }
  if (ns->supported_methods) {
    SMARTLIST_FOREACH(ns->supported_methods, char *, c, tor_free(c));
    smartlist_free(ns->supported_methods);
  }
  if (ns->voters) {
    SMARTLIST_FOREACH_BEGIN(ns->voters, networkstatus_voter_info_t *, voter) {
      tor_free(voter->nickname);
      tor_free(voter->address);
      tor_free(voter->contact);
      if (voter->sigs) {
        SMARTLIST_FOREACH(voter->sigs, document_signature_t *, sig,
                          document_signature_free(sig));
        smartlist_free(voter->sigs);
      }
      tor_free(voter);
    } SMARTLIST_FOREACH_END(voter);
    smartlist_free(ns->voters);
  }
  authority_cert_free(ns->cert);

  if (ns->routerstatus_list) {
    if (ns->type == NS_TYPE_VOTE || ns->type == NS_TYPE_OPINION) {
      SMARTLIST_FOREACH(ns->routerstatus_list, vote_routerstatus_t *, rs,
                        vote_routerstatus_free(rs));
    } else {
      SMARTLIST_FOREACH(ns->routerstatus_list, routerstatus_t *, rs,
                        routerstatus_free(rs));
    }

    smartlist_free(ns->routerstatus_list);
  }

  digestmap_free(ns->desc_digest_map, NULL);

  memset(ns, 11, sizeof(*ns));
  tor_free(ns);
}

/** Return the voter info from <b>vote</b> for the voter whose identity digest
 * is <b>identity</b>, or NULL if no such voter is associated with
 * <b>vote</b>. */
networkstatus_voter_info_t *
networkstatus_get_voter_by_id(networkstatus_t *vote,
                              const char *identity)
{
  if (!vote || !vote->voters)
    return NULL;
  SMARTLIST_FOREACH(vote->voters, networkstatus_voter_info_t *, voter,
    if (fast_memeq(voter->identity_digest, identity, DIGEST_LEN))
      return voter);
  return NULL;
}

/** Check whether the signature <b>sig</b> is correctly signed with the
 * signing key in <b>cert</b>.  Return -1 if <b>cert</b> doesn't match the
 * signing key; otherwise set the good_signature or bad_signature flag on
 * <b>voter</b>, and return 0. */
int
networkstatus_check_document_signature(const networkstatus_t *consensus,
                                       document_signature_t *sig,
                                       const authority_cert_t *cert)
{
  char key_digest[DIGEST_LEN];
  const int dlen = sig->alg == DIGEST_SHA1 ? DIGEST_LEN : DIGEST256_LEN;
  char *signed_digest;
  size_t signed_digest_len;

  if (crypto_pk_get_digest(cert->signing_key, key_digest)<0)
    return -1;
<<<<<<< HEAD
  if (memcmp(sig->signing_key_digest, key_digest, DIGEST_LEN) ||
      memcmp(sig->identity_digest, cert->cache_info.identity_digest,
             DIGEST_LEN))
=======
  if (tor_memneq(voter->signing_key_digest, d, DIGEST_LEN))
>>>>>>> 59f9097d
    return -1;

  signed_digest_len = crypto_pk_keysize(cert->signing_key);
  signed_digest = tor_malloc(signed_digest_len);
  if (crypto_pk_public_checksig(cert->signing_key,
                                signed_digest,
                                signed_digest_len,
<<<<<<< HEAD
                                sig->signature,
                                sig->signature_len) < dlen ||
      memcmp(signed_digest, consensus->digests.d[sig->alg], dlen)) {
=======
                                voter->signature,
                                voter->signature_len) != DIGEST_LEN ||
      tor_memneq(signed_digest, consensus->networkstatus_digest, DIGEST_LEN)) {
>>>>>>> 59f9097d
    log_warn(LD_DIR, "Got a bad signature on a networkstatus vote");
    sig->bad_signature = 1;
  } else {
    sig->good_signature = 1;
  }
  tor_free(signed_digest);
  return 0;
}

/** Given a v3 networkstatus consensus in <b>consensus</b>, check every
 * as-yet-unchecked signature on <b>consensus</b>.  Return 1 if there is a
 * signature from every recognized authority on it, 0 if there are
 * enough good signatures from recognized authorities on it, -1 if we might
 * get enough good signatures by fetching missing certificates, and -2
 * otherwise.  Log messages at INFO or WARN: if <b>warn</b> is over 1, warn
 * about every problem; if warn is at least 1, warn only if we can't get
 * enough signatures; if warn is negative, log nothing at all. */
int
networkstatus_check_consensus_signature(networkstatus_t *consensus,
                                        int warn)
{
  int n_good = 0;
  int n_missing_key = 0, n_dl_failed_key = 0;
  int n_bad = 0;
  int n_unknown = 0;
  int n_no_signature = 0;
  int n_v3_authorities = get_n_authorities(V3_AUTHORITY);
  int n_required = n_v3_authorities/2 + 1;
  smartlist_t *need_certs_from = smartlist_create();
  smartlist_t *unrecognized = smartlist_create();
  smartlist_t *missing_authorities = smartlist_create();
  int severity;
  time_t now = time(NULL);

  tor_assert(consensus->type == NS_TYPE_CONSENSUS);

  SMARTLIST_FOREACH_BEGIN(consensus->voters, networkstatus_voter_info_t *,
                          voter) {
    int good_here = 0;
    int bad_here = 0;
    int unknown_here = 0;
    int missing_key_here = 0, dl_failed_key_here = 0;
    SMARTLIST_FOREACH_BEGIN(voter->sigs, document_signature_t *, sig) {
      if (!sig->good_signature && !sig->bad_signature &&
          sig->signature) {
        /* we can try to check the signature. */
        int is_v3_auth = trusteddirserver_get_by_v3_auth_digest(
                                              sig->identity_digest) != NULL;
        authority_cert_t *cert =
          authority_cert_get_by_digests(sig->identity_digest,
                                        sig->signing_key_digest);
        tor_assert(!memcmp(sig->identity_digest, voter->identity_digest,
                           DIGEST_LEN));

        if (!is_v3_auth) {
          smartlist_add(unrecognized, voter);
          ++unknown_here;
          continue;
        } else if (!cert || cert->expires < now) {
          smartlist_add(need_certs_from, voter);
          ++missing_key_here;
          if (authority_cert_dl_looks_uncertain(sig->identity_digest))
            ++dl_failed_key_here;
          continue;
        }
        if (networkstatus_check_document_signature(consensus, sig, cert) < 0) {
          smartlist_add(need_certs_from, voter);
          ++missing_key_here;
          if (authority_cert_dl_looks_uncertain(sig->identity_digest))
            ++dl_failed_key_here;
          continue;
        }
      }
      if (sig->good_signature)
        ++good_here;
      else if (sig->bad_signature)
        ++bad_here;
    } SMARTLIST_FOREACH_END(sig);
    if (good_here)
      ++n_good;
    else if (bad_here)
      ++n_bad;
    else if (missing_key_here) {
      ++n_missing_key;
      if (dl_failed_key_here)
        ++n_dl_failed_key;
    } else if (unknown_here) {
      ++n_unknown;
    } else {
      ++n_no_signature;
    }
  } SMARTLIST_FOREACH_END(voter);

  /* Now see whether we're missing any voters entirely. */
  SMARTLIST_FOREACH(router_get_trusted_dir_servers(),
                    trusted_dir_server_t *, ds,
    {
      if ((ds->type & V3_AUTHORITY) &&
          !networkstatus_get_voter_by_id(consensus, ds->v3_identity_digest))
        smartlist_add(missing_authorities, ds);
    });

  if (warn > 1 || (warn >= 0 &&
                   (n_good + n_missing_key - n_dl_failed_key < n_required))) {
    severity = LOG_WARN;
  } else {
    severity = LOG_INFO;
  }

  if (warn >= 0) {
    SMARTLIST_FOREACH(unrecognized, networkstatus_voter_info_t *, voter,
      {
        log(severity, LD_DIR, "Consensus includes unrecognized authority "
                 "'%s' at %s:%d (contact %s; identity %s)",
                 voter->nickname, voter->address, (int)voter->dir_port,
                 voter->contact?voter->contact:"n/a",
                 hex_str(voter->identity_digest, DIGEST_LEN));
      });
    SMARTLIST_FOREACH(need_certs_from, networkstatus_voter_info_t *, voter,
      {
        log(severity, LD_DIR, "Looks like we need to download a new "
                 "certificate from authority '%s' at %s:%d (contact %s; "
                 "identity %s)",
                 voter->nickname, voter->address, (int)voter->dir_port,
                 voter->contact?voter->contact:"n/a",
                 hex_str(voter->identity_digest, DIGEST_LEN));
      });
    SMARTLIST_FOREACH(missing_authorities, trusted_dir_server_t *, ds,
      {
        log(severity, LD_DIR, "Consensus does not include configured "
                 "authority '%s' at %s:%d (identity %s)",
                 ds->nickname, ds->address, (int)ds->dir_port,
                 hex_str(ds->v3_identity_digest, DIGEST_LEN));
      });
    {
      smartlist_t *sl = smartlist_create();
      char *cp;
      tor_asprintf(&cp, "A consensus needs %d good signatures from recognized "
                   "authorities for us to accept it. This one has %d.",
                   n_required, n_good);
      smartlist_add(sl,cp);
      if (n_no_signature) {
        tor_asprintf(&cp, "%d of the authorities we know didn't sign it.",
                     n_no_signature);
        smartlist_add(sl,cp);
      }
      if (n_unknown) {
        tor_asprintf(&cp, "It has %d signatures from authorities we don't "
                      "recognize.", n_unknown);
        smartlist_add(sl,cp);
      }
      if (n_bad) {
        tor_asprintf(&cp, "%d of the signatures on it didn't verify "
                      "correctly.", n_bad);
        smartlist_add(sl,cp);
      }
      if (n_missing_key) {
        tor_asprintf(&cp, "We were unable to check %d of the signatures, "
                      "because we were missing the keys.", n_missing_key);
        smartlist_add(sl,cp);
      }
      cp = smartlist_join_strings(sl, " ", 0, NULL);
      log(severity, LD_DIR, "%s", cp);
      tor_free(cp);
      SMARTLIST_FOREACH(sl, char *, c, tor_free(c));
      smartlist_free(sl);
    }
  }

  smartlist_free(unrecognized);
  smartlist_free(need_certs_from);
  smartlist_free(missing_authorities);

  if (n_good == n_v3_authorities)
    return 1;
  else if (n_good >= n_required)
    return 0;
  else if (n_good + n_missing_key >= n_required)
    return -1;
  else
    return -2;
}

/** Helper: return a newly allocated string containing the name of the filename
 * where we plan to cache the network status with the given identity digest. */
char *
networkstatus_get_cache_filename(const char *identity_digest)
{
  char fp[HEX_DIGEST_LEN+1];
  base16_encode(fp, HEX_DIGEST_LEN+1, identity_digest, DIGEST_LEN);
  return get_datadir_fname2("cached-status", fp);
}

/** Helper for smartlist_sort: Compare two networkstatus objects by
 * publication date. */
static int
_compare_networkstatus_v2_published_on(const void **_a, const void **_b)
{
  const networkstatus_v2_t *a = *_a, *b = *_b;
  if (a->published_on < b->published_on)
    return -1;
  else if (a->published_on > b->published_on)
    return 1;
  else
    return 0;
}

/** Add the parsed v2 networkstatus in <b>ns</b> (with original document in
 * <b>s</b>) to the disk cache (and the in-memory directory server cache) as
 * appropriate. */
static int
add_networkstatus_to_cache(const char *s,
                           v2_networkstatus_source_t source,
                           networkstatus_v2_t *ns)
{
  if (source != NS_FROM_CACHE) {
    char *fn = networkstatus_get_cache_filename(ns->identity_digest);
    if (write_str_to_file(fn, s, 0)<0) {
      log_notice(LD_FS, "Couldn't write cached network status to \"%s\"", fn);
    }
    tor_free(fn);
  }

  if (directory_caches_v2_dir_info(get_options()))
    dirserv_set_cached_networkstatus_v2(s,
                                        ns->identity_digest,
                                        ns->published_on);

  return 0;
}

/** How far in the future do we allow a network-status to get before removing
 * it? (seconds) */
#define NETWORKSTATUS_ALLOW_SKEW (24*60*60)

/** Given a string <b>s</b> containing a network status that we received at
 * <b>arrived_at</b> from <b>source</b>, try to parse it, see if we want to
 * store it, and put it into our cache as necessary.
 *
 * If <b>source</b> is NS_FROM_DIR or NS_FROM_CACHE, do not replace our
 * own networkstatus_t (if we're an authoritative directory server).
 *
 * If <b>source</b> is NS_FROM_CACHE, do not write our networkstatus_t to the
 * cache.
 *
 * If <b>requested_fingerprints</b> is provided, it must contain a list of
 * uppercased identity fingerprints.  Do not update any networkstatus whose
 * fingerprint is not on the list; after updating a networkstatus, remove its
 * fingerprint from the list.
 *
 * Return 0 on success, -1 on failure.
 *
 * Callers should make sure that routers_update_all_from_networkstatus() is
 * invoked after this function succeeds.
 */
int
router_set_networkstatus_v2(const char *s, time_t arrived_at,
                            v2_networkstatus_source_t source,
                            smartlist_t *requested_fingerprints)
{
  networkstatus_v2_t *ns;
  int i, found;
  time_t now;
  int skewed = 0;
  trusted_dir_server_t *trusted_dir = NULL;
  const char *source_desc = NULL;
  char fp[HEX_DIGEST_LEN+1];
  char published[ISO_TIME_LEN+1];

  if (!directory_caches_v2_dir_info(get_options()))
    return 0; /* Don't bother storing it. */

  ns = networkstatus_v2_parse_from_string(s);
  if (!ns) {
    log_warn(LD_DIR, "Couldn't parse network status.");
    return -1;
  }
  base16_encode(fp, HEX_DIGEST_LEN+1, ns->identity_digest, DIGEST_LEN);
  if (!(trusted_dir =
        router_get_trusteddirserver_by_digest(ns->identity_digest)) ||
      !(trusted_dir->type & V2_AUTHORITY)) {
    log_info(LD_DIR, "Network status was signed, but not by an authoritative "
             "directory we recognize.");
    source_desc = fp;
  } else {
    source_desc = trusted_dir->description;
  }
  now = time(NULL);
  if (arrived_at > now)
    arrived_at = now;

  ns->received_on = arrived_at;

  format_iso_time(published, ns->published_on);

  if (ns->published_on > now + NETWORKSTATUS_ALLOW_SKEW) {
    char dbuf[64];
    long delta = now - ns->published_on;
    format_time_interval(dbuf, sizeof(dbuf), delta);
    log_warn(LD_GENERAL, "Network status from %s was published %s in the "
             "future (%s GMT). Check your time and date settings! "
             "Not caching.",
             source_desc, dbuf, published);
    control_event_general_status(LOG_WARN,
                       "CLOCK_SKEW MIN_SKEW=%ld SOURCE=NETWORKSTATUS:%s:%d",
                       delta, ns->source_address, ns->source_dirport);
    skewed = 1;
  }

  if (!networkstatus_v2_list)
    networkstatus_v2_list = smartlist_create();

  if ( (source == NS_FROM_DIR_BY_FP || source == NS_FROM_DIR_ALL) &&
       router_digest_is_me(ns->identity_digest)) {
    /* Don't replace our own networkstatus when we get it from somebody else.*/
    networkstatus_v2_free(ns);
    return 0;
  }

  if (requested_fingerprints) {
    if (smartlist_string_isin(requested_fingerprints, fp)) {
      smartlist_string_remove(requested_fingerprints, fp);
    } else {
      if (source != NS_FROM_DIR_ALL) {
        char *requested =
          smartlist_join_strings(requested_fingerprints," ",0,NULL);
        log_warn(LD_DIR,
               "We received a network status with a fingerprint (%s) that we "
               "never requested. (We asked for: %s.) Dropping.",
               fp, requested);
        tor_free(requested);
        return 0;
      }
    }
  }

  if (!trusted_dir) {
    if (!skewed) {
      /* We got a non-trusted networkstatus, and we're a directory cache.
       * This means that we asked an authority, and it told us about another
       * authority we didn't recognize. */
      log_info(LD_DIR,
               "We do not recognize authority (%s) but we are willing "
               "to cache it.", fp);
      add_networkstatus_to_cache(s, source, ns);
      networkstatus_v2_free(ns);
    }
    return 0;
  }

  found = 0;
  for (i=0; i < smartlist_len(networkstatus_v2_list); ++i) {
    networkstatus_v2_t *old_ns = smartlist_get(networkstatus_v2_list, i);

    if (tor_memeq(old_ns->identity_digest, ns->identity_digest, DIGEST_LEN)) {
      if (tor_memeq(old_ns->networkstatus_digest,
                  ns->networkstatus_digest, DIGEST_LEN)) {
        /* Same one we had before. */
        networkstatus_v2_free(ns);
        tor_assert(trusted_dir);
        log_info(LD_DIR,
                 "Not replacing network-status from %s (published %s); "
                 "we already have it.",
                 trusted_dir->description, published);
        if (old_ns->received_on < arrived_at) {
          if (source != NS_FROM_CACHE) {
            char *fn;
            fn = networkstatus_get_cache_filename(old_ns->identity_digest);
            /* We use mtime to tell when it arrived, so update that. */
            touch_file(fn);
            tor_free(fn);
          }
          old_ns->received_on = arrived_at;
        }
        download_status_failed(&trusted_dir->v2_ns_dl_status, 0);
        return 0;
      } else if (old_ns->published_on >= ns->published_on) {
        char old_published[ISO_TIME_LEN+1];
        format_iso_time(old_published, old_ns->published_on);
        tor_assert(trusted_dir);
        log_info(LD_DIR,
                 "Not replacing network-status from %s (published %s);"
                 " we have a newer one (published %s) for this authority.",
                 trusted_dir->description, published,
                 old_published);
        networkstatus_v2_free(ns);
        download_status_failed(&trusted_dir->v2_ns_dl_status, 0);
        return 0;
      } else {
        networkstatus_v2_free(old_ns);
        smartlist_set(networkstatus_v2_list, i, ns);
        found = 1;
        break;
      }
    }
  }

  if (source != NS_FROM_CACHE && trusted_dir) {
    download_status_reset(&trusted_dir->v2_ns_dl_status);
  }

  if (!found)
    smartlist_add(networkstatus_v2_list, ns);

/** Retain any routerinfo mentioned in a V2 networkstatus for at least this
 * long. */
#define V2_NETWORKSTATUS_ROUTER_LIFETIME (3*60*60)

  {
    time_t live_until = ns->published_on + V2_NETWORKSTATUS_ROUTER_LIFETIME;
    SMARTLIST_FOREACH(ns->entries, routerstatus_t *, rs,
    {
      signed_descriptor_t *sd =
        router_get_by_descriptor_digest(rs->descriptor_digest);
      if (sd) {
        if (sd->last_listed_as_valid_until < live_until)
          sd->last_listed_as_valid_until = live_until;
      } else {
        rs->need_to_mirror = 1;
      }
    });
  }

  log_info(LD_DIR, "Setting networkstatus %s %s (published %s)",
           source == NS_FROM_CACHE?"cached from":
           ((source == NS_FROM_DIR_BY_FP || source == NS_FROM_DIR_ALL) ?
             "downloaded from":"generated for"),
           trusted_dir->description, published);
  networkstatus_v2_list_has_changed = 1;

  smartlist_sort(networkstatus_v2_list,
                 _compare_networkstatus_v2_published_on);

  if (!skewed)
    add_networkstatus_to_cache(s, source, ns);

  return 0;
}

/** Remove all very-old network_status_t objects from memory and from the
 * disk cache. */
void
networkstatus_v2_list_clean(time_t now)
{
  int i;
  if (!networkstatus_v2_list)
    return;

  for (i = 0; i < smartlist_len(networkstatus_v2_list); ++i) {
    networkstatus_v2_t *ns = smartlist_get(networkstatus_v2_list, i);
    char *fname = NULL;
    if (ns->published_on + MAX_NETWORKSTATUS_AGE > now)
      continue;
    /* Okay, this one is too old.  Remove it from the list, and delete it
     * from the cache. */
    smartlist_del(networkstatus_v2_list, i--);
    fname = networkstatus_get_cache_filename(ns->identity_digest);
    if (file_status(fname) == FN_FILE) {
      log_info(LD_DIR, "Removing too-old networkstatus in %s", fname);
      unlink(fname);
    }
    tor_free(fname);
    if (directory_caches_v2_dir_info(get_options())) {
      dirserv_set_cached_networkstatus_v2(NULL, ns->identity_digest, 0);
    }
    networkstatus_v2_free(ns);
  }

  /* And now go through the directory cache for any cached untrusted
   * networkstatuses and other network info. */
  dirserv_clear_old_networkstatuses(now - MAX_NETWORKSTATUS_AGE);
  dirserv_clear_old_v1_info(now);
}

/** Helper for bsearching a list of routerstatus_t pointers: compare a
 * digest in the key to the identity digest of a routerstatus_t. */
int
compare_digest_to_routerstatus_entry(const void *_key, const void **_member)
{
  const char *key = _key;
  const routerstatus_t *rs = *_member;
  return tor_memcmp(key, rs->identity_digest, DIGEST_LEN);
}

/** Return the entry in <b>ns</b> for the identity digest <b>digest</b>, or
 * NULL if none was found. */
routerstatus_t *
networkstatus_v2_find_entry(networkstatus_v2_t *ns, const char *digest)
{
  return smartlist_bsearch(ns->entries, digest,
                           compare_digest_to_routerstatus_entry);
}

/** Return the entry in <b>ns</b> for the identity digest <b>digest</b>, or
 * NULL if none was found. */
routerstatus_t *
networkstatus_vote_find_entry(networkstatus_t *ns, const char *digest)
{
  return smartlist_bsearch(ns->routerstatus_list, digest,
                           compare_digest_to_routerstatus_entry);
}

/*XXXX make this static once functions are moved into this file. */
/** Search the routerstatuses in <b>ns</b> for one whose identity digest is
 * <b>digest</b>.  Return value and set *<b>found_out</b> as for
 * smartlist_bsearch_idx(). */
int
networkstatus_vote_find_entry_idx(networkstatus_t *ns,
                                  const char *digest, int *found_out)
{
  return smartlist_bsearch_idx(ns->routerstatus_list, digest,
                               compare_digest_to_routerstatus_entry,
                               found_out);
}

/** Return a list of the v2 networkstatus documents. */
const smartlist_t *
networkstatus_get_v2_list(void)
{
  if (!networkstatus_v2_list)
    networkstatus_v2_list = smartlist_create();
  return networkstatus_v2_list;
}

/** Return the consensus view of the status of the router whose current
 * <i>descriptor</i> digest is <b>digest</b>, or NULL if no such router is
 * known. */
routerstatus_t *
router_get_consensus_status_by_descriptor_digest(const char *digest)
{
  if (!current_consensus) return NULL;
  if (!current_consensus->desc_digest_map) {
    digestmap_t * m = current_consensus->desc_digest_map = digestmap_new();
    SMARTLIST_FOREACH(current_consensus->routerstatus_list,
                      routerstatus_t *, rs,
     {
       digestmap_set(m, rs->descriptor_digest, rs);
     });
  }
  return digestmap_get(current_consensus->desc_digest_map, digest);
}

/** Given the digest of a router descriptor, return its current download
 * status, or NULL if the digest is unrecognized. */
download_status_t *
router_get_dl_status_by_descriptor_digest(const char *d)
{
  routerstatus_t *rs;
  if ((rs = router_get_consensus_status_by_descriptor_digest(d)))
    return &rs->dl_status;
  if (v2_download_status_map)
    return digestmap_get(v2_download_status_map, d);

  return NULL;
}

/** Return the consensus view of the status of the router whose identity
 * digest is <b>digest</b>, or NULL if we don't know about any such router. */
routerstatus_t *
router_get_consensus_status_by_id(const char *digest)
{
  if (!current_consensus)
    return NULL;
  return smartlist_bsearch(current_consensus->routerstatus_list, digest,
                           compare_digest_to_routerstatus_entry);
}

/** Given a nickname (possibly verbose, possibly a hexadecimal digest), return
 * the corresponding routerstatus_t, or NULL if none exists.  Warn the
 * user if <b>warn_if_unnamed</b> is set, and they have specified a router by
 * nickname, but the Named flag isn't set for that router. */
routerstatus_t *
router_get_consensus_status_by_nickname(const char *nickname,
                                        int warn_if_unnamed)
{
  char digest[DIGEST_LEN];
  routerstatus_t *best=NULL;
  smartlist_t *matches=NULL;
  const char *named_id=NULL;

  if (!current_consensus || !nickname)
    return NULL;

  /* Is this name really a hexadecimal identity digest? */
  if (nickname[0] == '$') {
    if (base16_decode(digest, DIGEST_LEN, nickname+1, strlen(nickname+1))<0)
      return NULL;
    return networkstatus_vote_find_entry(current_consensus, digest);
  } else if (strlen(nickname) == HEX_DIGEST_LEN &&
       (base16_decode(digest, DIGEST_LEN, nickname, strlen(nickname))==0)) {
    return networkstatus_vote_find_entry(current_consensus, digest);
  }

  /* Is there a server that is Named with this name? */
  if (named_server_map)
    named_id = strmap_get_lc(named_server_map, nickname);
  if (named_id)
    return networkstatus_vote_find_entry(current_consensus, named_id);

  /* Okay; is this name listed as Unnamed? */
  if (unnamed_server_map &&
      strmap_get_lc(unnamed_server_map, nickname)) {
    log_info(LD_GENERAL, "The name %s is listed as Unnamed; it is not the "
             "canonical name of any server we know.", escaped(nickname));
    return NULL;
  }

  /* This name is not canonical for any server; go through the list and
   * see who it matches. */
  /*XXXX This is inefficient; optimize it if it matters. */
  matches = smartlist_create();
  SMARTLIST_FOREACH(current_consensus->routerstatus_list,
                    routerstatus_t *, lrs,
    {
      if (!strcasecmp(lrs->nickname, nickname)) {
        if (lrs->is_named) {
          tor_fragile_assert() /* This should never happen. */
          smartlist_free(matches);
          return lrs;
        } else {
          if (lrs->is_unnamed) {
            tor_fragile_assert(); /* nor should this. */
            smartlist_clear(matches);
            best=NULL;
            break;
          }
          smartlist_add(matches, lrs);
          best = lrs;
        }
      }
    });

  if (smartlist_len(matches)>1 && warn_if_unnamed) {
    int any_unwarned=0;
    SMARTLIST_FOREACH(matches, routerstatus_t *, lrs,
      {
        if (! lrs->name_lookup_warned) {
          lrs->name_lookup_warned=1;
          any_unwarned=1;
        }
      });
    if (any_unwarned) {
      log_warn(LD_CONFIG,"There are multiple matches for the nickname \"%s\","
               " but none is listed as named by the directory authorities. "
               "Choosing one arbitrarily.", nickname);
    }
  } else if (warn_if_unnamed && best && !best->name_lookup_warned) {
    char fp[HEX_DIGEST_LEN+1];
    base16_encode(fp, sizeof(fp),
                  best->identity_digest, DIGEST_LEN);
    log_warn(LD_CONFIG,
         "When looking up a status, you specified a server \"%s\" by name, "
         "but the directory authorities do not have any key registered for "
         "this nickname -- so it could be used by any server, "
         "not just the one you meant. "
         "To make sure you get the same server in the future, refer to "
         "it by key, as \"$%s\".", nickname, fp);
    best->name_lookup_warned = 1;
  }
  smartlist_free(matches);
  return best;
}

/** Return the identity digest that's mapped to officially by
 * <b>nickname</b>. */
const char *
networkstatus_get_router_digest_by_nickname(const char *nickname)
{
  if (!named_server_map)
    return NULL;
  return strmap_get_lc(named_server_map, nickname);
}

/** Return true iff <b>nickname</b> is disallowed from being the nickname
 * of any server. */
int
networkstatus_nickname_is_unnamed(const char *nickname)
{
  if (!unnamed_server_map)
    return 0;
  return strmap_get_lc(unnamed_server_map, nickname) != NULL;
}

/** How frequently do directory authorities re-download fresh networkstatus
 * documents? */
#define AUTHORITY_NS_CACHE_INTERVAL (10*60)

/** How frequently do non-authority directory caches re-download fresh
 * networkstatus documents? */
#define NONAUTHORITY_NS_CACHE_INTERVAL (60*60)

/** We are a directory server, and so cache network_status documents.
 * Initiate downloads as needed to update them.  For v2 authorities,
 * this means asking each trusted directory for its network-status.
 * For caches, this means asking a random v2 authority for all
 * network-statuses.
 */
static void
update_v2_networkstatus_cache_downloads(time_t now)
{
  int authority = authdir_mode_v2(get_options());
  int interval =
    authority ? AUTHORITY_NS_CACHE_INTERVAL : NONAUTHORITY_NS_CACHE_INTERVAL;
  const smartlist_t *trusted_dir_servers = router_get_trusted_dir_servers();

  if (last_networkstatus_download_attempted + interval >= now)
    return;

  last_networkstatus_download_attempted = now;

  if (authority) {
    /* An authority launches a separate connection for everybody. */
    SMARTLIST_FOREACH_BEGIN(trusted_dir_servers, trusted_dir_server_t *, ds)
      {
         char resource[HEX_DIGEST_LEN+6]; /* fp/hexdigit.z\0 */
         tor_addr_t addr;
         if (!(ds->type & V2_AUTHORITY))
           continue;
         if (router_digest_is_me(ds->digest))
           continue;
         tor_addr_from_ipv4h(&addr, ds->addr);
         /* Is this quite sensible with IPv6 or multiple addresses? */
         if (connection_get_by_type_addr_port_purpose(
                CONN_TYPE_DIR, &addr, ds->dir_port,
                DIR_PURPOSE_FETCH_V2_NETWORKSTATUS)) {
           /* XXX the above dir_port won't be accurate if we're
            * doing a tunneled conn. In that case it should be or_port.
            * How to guess from here? Maybe make the function less general
            * and have it know that it's looking for dir conns. -RD */
           /* Only directory caches download v2 networkstatuses, and they
            * don't use tunneled connections.  I think it's okay to ignore
            * this. */
           continue;
         }
         strlcpy(resource, "fp/", sizeof(resource));
         base16_encode(resource+3, sizeof(resource)-3, ds->digest, DIGEST_LEN);
         strlcat(resource, ".z", sizeof(resource));
         directory_initiate_command_routerstatus(
               &ds->fake_status, DIR_PURPOSE_FETCH_V2_NETWORKSTATUS,
               ROUTER_PURPOSE_GENERAL,
               0, /* Not private */
               resource,
               NULL, 0 /* No payload. */,
               0 /* No I-M-S. */);
      }
    SMARTLIST_FOREACH_END(ds);
  } else {
    /* A non-authority cache launches one connection to a random authority. */
    /* (Check whether we're currently fetching network-status objects.) */
    if (!connection_get_by_type_purpose(CONN_TYPE_DIR,
                                        DIR_PURPOSE_FETCH_V2_NETWORKSTATUS))
      directory_get_from_dirserver(DIR_PURPOSE_FETCH_V2_NETWORKSTATUS,
                                   ROUTER_PURPOSE_GENERAL, "all.z",
                                   PDS_RETRY_IF_NO_SERVERS);
  }
}

/** How many times will we try to fetch a consensus before we give up? */
#define CONSENSUS_NETWORKSTATUS_MAX_DL_TRIES 8
/** How long will we hang onto a possibly live consensus for which we're
 * fetching certs before we check whether there is a better one? */
#define DELAY_WHILE_FETCHING_CERTS (20*60)

/** If we want to download a fresh consensus, launch a new download as
 * appropriate. */
static void
update_consensus_networkstatus_downloads(time_t now)
{
  int i;
  if (!networkstatus_get_live_consensus(now))
    time_to_download_next_consensus = now; /* No live consensus? Get one now!*/
  if (time_to_download_next_consensus > now)
    return; /* Wait until the current consensus is older. */
  /* XXXXNM Microdescs: may need to download more types. */
  if (!download_status_is_ready(&consensus_dl_status[FLAV_NS], now,
                                CONSENSUS_NETWORKSTATUS_MAX_DL_TRIES))
    return; /* We failed downloading a consensus too recently. */
  if (connection_get_by_type_purpose(CONN_TYPE_DIR,
                                     DIR_PURPOSE_FETCH_CONSENSUS))
    return; /* There's an in-progress download.*/

  for (i=0; i < N_CONSENSUS_FLAVORS; ++i) {
    consensus_waiting_for_certs_t *waiting = &consensus_waiting_for_certs[i];
    if (waiting->consensus) {
      /* XXXX make sure this doesn't delay sane downloads. */
      if (waiting->set_at + DELAY_WHILE_FETCHING_CERTS > now)
        return; /* We're still getting certs for this one. */
      else {
        if (!waiting->dl_failed) {
          download_status_failed(&consensus_dl_status[FLAV_NS], 0);
          waiting->dl_failed=1;
        }
      }
    }
  }

  log_info(LD_DIR, "Launching networkstatus consensus download.");
  directory_get_from_dirserver(DIR_PURPOSE_FETCH_CONSENSUS,
                               ROUTER_PURPOSE_GENERAL, NULL,
                               PDS_RETRY_IF_NO_SERVERS);
}

/** Called when an attempt to download a consensus fails: note that the
 * failure occurred, and possibly retry. */
void
networkstatus_consensus_download_failed(int status_code)
{
  /* XXXXNM Microdescs: may need to handle more types. */
  download_status_failed(&consensus_dl_status[FLAV_NS], status_code);
  /* Retry immediately, if appropriate. */
  update_consensus_networkstatus_downloads(time(NULL));
}

/** How long do we (as a cache) wait after a consensus becomes non-fresh
 * before trying to fetch another? */
#define CONSENSUS_MIN_SECONDS_BEFORE_CACHING 120

/** Update the time at which we'll consider replacing the current
 * consensus. */
void
update_consensus_networkstatus_fetch_time(time_t now)
{
  or_options_t *options = get_options();
  networkstatus_t *c = networkstatus_get_live_consensus(now);
  if (c) {
    long dl_interval;
    long interval = c->fresh_until - c->valid_after;
    long min_sec_before_caching = CONSENSUS_MIN_SECONDS_BEFORE_CACHING;
    time_t start;

    if (min_sec_before_caching > interval/16) {
      /* Usually we allow 2-minutes slop factor in case clocks get
         desynchronized a little.  If we're on a private network with
         a crazy-fast voting interval, though, 2 minutes may be too
         much. */
      min_sec_before_caching = interval/16;
    }

    if (directory_fetches_dir_info_early(options)) {
      /* We want to cache the next one at some point after this one
       * is no longer fresh... */
      start = c->fresh_until + min_sec_before_caching;
      /* Some clients may need the consensus sooner than others. */
      if (options->FetchDirInfoExtraEarly || authdir_mode_v3(options)) {
        dl_interval = 60;
        if (min_sec_before_caching + dl_interval > interval)
          dl_interval = interval/2;
      } else {
        /* But only in the first half-interval after that. */
        dl_interval = interval/2;
      }
    } else {
      /* We're an ordinary client or a bridge. Give all the caches enough
       * time to download the consensus. */
      start = c->fresh_until + (interval*3)/4;
      /* But download the next one well before this one is expired. */
      dl_interval = ((c->valid_until - start) * 7 )/ 8;

      /* If we're a bridge user, make use of the numbers we just computed
       * to choose the rest of the interval *after* them. */
      if (directory_fetches_dir_info_later(options)) {
        /* Give all the *clients* enough time to download the consensus. */
        start = start + dl_interval + min_sec_before_caching;
        /* But try to get it before ours actually expires. */
        dl_interval = (c->valid_until - start) - min_sec_before_caching;
      }
    }
    if (dl_interval < 1)
      dl_interval = 1;
    /* We must not try to replace c while it's still fresh: */
    tor_assert(c->fresh_until < start);
    /* We must download the next one before c is invalid: */
    tor_assert(start+dl_interval < c->valid_until);
    time_to_download_next_consensus = start +crypto_rand_int((int)dl_interval);
    {
      char tbuf1[ISO_TIME_LEN+1];
      char tbuf2[ISO_TIME_LEN+1];
      char tbuf3[ISO_TIME_LEN+1];
      format_local_iso_time(tbuf1, c->fresh_until);
      format_local_iso_time(tbuf2, c->valid_until);
      format_local_iso_time(tbuf3, time_to_download_next_consensus);
      log_info(LD_DIR, "Live consensus %s the most recent until %s and will "
               "expire at %s; fetching the next one at %s.",
               (c->fresh_until > now) ? "will be" : "was",
               tbuf1, tbuf2, tbuf3);
    }
  } else {
    time_to_download_next_consensus = now;
    log_info(LD_DIR, "No live consensus; we should fetch one immediately.");
  }
}

/** Return 1 if there's a reason we shouldn't try any directory
 * fetches yet (e.g. we demand bridges and none are yet known).
 * Else return 0. */
int
should_delay_dir_fetches(or_options_t *options)
{
  if (options->UseBridges && !any_bridge_descriptors_known()) {
    log_info(LD_DIR, "delaying dir fetches (no running bridges known)");
    return 1;
  }
  return 0;
}

/** Launch requests for networkstatus documents and authority certificates as
 * appropriate. */
void
update_networkstatus_downloads(time_t now)
{
  or_options_t *options = get_options();
  if (should_delay_dir_fetches(options))
    return;
  if (authdir_mode_any_main(options) || options->FetchV2Networkstatus)
    update_v2_networkstatus_cache_downloads(now);
  update_consensus_networkstatus_downloads(now);
  update_certificate_downloads(now);
}

/** Launch requests as appropriate for missing directory authority
 * certificates. */
void
update_certificate_downloads(time_t now)
{
  int i;
  for (i = 0; i < N_CONSENSUS_FLAVORS; ++i) {
    if (consensus_waiting_for_certs[i].consensus)
      authority_certs_fetch_missing(consensus_waiting_for_certs[i].consensus,
                                    now);
  }

  authority_certs_fetch_missing(current_consensus, now);
}

/** Return 1 if we have a consensus but we don't have enough certificates
 * to start using it yet. */
int
consensus_is_waiting_for_certs(void)
{
  return consensus_waiting_for_certs[USABLE_CONSENSUS_FLAVOR].consensus
    ? 1 : 0;
}

/** Return the network status with a given identity digest. */
networkstatus_v2_t *
networkstatus_v2_get_by_digest(const char *digest)
{
  SMARTLIST_FOREACH(networkstatus_v2_list, networkstatus_v2_t *, ns,
    {
      if (tor_memeq(ns->identity_digest, digest, DIGEST_LEN))
        return ns;
    });
  return NULL;
}

/** Return the most recent consensus that we have downloaded, or NULL if we
 * don't have one. */
networkstatus_t *
networkstatus_get_latest_consensus(void)
{
  return current_consensus;
}

/** Return the most recent consensus that we have downloaded, or NULL if it is
 * no longer live. */
networkstatus_t *
networkstatus_get_live_consensus(time_t now)
{
  if (current_consensus &&
      current_consensus->valid_after <= now &&
      now <= current_consensus->valid_until)
    return current_consensus;
  else
    return NULL;
}

/* XXXX remove this in favor of get_live_consensus. But actually,
 * leave something like it for bridge users, who need to not totally
 * lose if they spend a while fetching a new consensus. */
/** As networkstatus_get_live_consensus(), but is way more tolerant of expired
 * consensuses. */
networkstatus_t *
networkstatus_get_reasonably_live_consensus(time_t now)
{
#define REASONABLY_LIVE_TIME (24*60*60)
  if (current_consensus &&
      current_consensus->valid_after <= now &&
      now <= current_consensus->valid_until+REASONABLY_LIVE_TIME)
    return current_consensus;
  else
    return NULL;
}

/** Given two router status entries for the same router identity, return 1 if
 * if the contents have changed between them. Otherwise, return 0. */
static int
routerstatus_has_changed(const routerstatus_t *a, const routerstatus_t *b)
{
  tor_assert(tor_memeq(a->identity_digest, b->identity_digest, DIGEST_LEN));

  return strcmp(a->nickname, b->nickname) ||
         fast_memneq(a->descriptor_digest, b->descriptor_digest, DIGEST_LEN) ||
         a->addr != b->addr ||
         a->or_port != b->or_port ||
         a->dir_port != b->dir_port ||
         a->is_authority != b->is_authority ||
         a->is_exit != b->is_exit ||
         a->is_stable != b->is_stable ||
         a->is_fast != b->is_fast ||
         a->is_running != b->is_running ||
         a->is_named != b->is_named ||
         a->is_unnamed != b->is_unnamed ||
         a->is_valid != b->is_valid ||
         a->is_v2_dir != b->is_v2_dir ||
         a->is_possible_guard != b->is_possible_guard ||
         a->is_bad_exit != b->is_bad_exit ||
         a->is_bad_directory != b->is_bad_directory ||
         a->is_hs_dir != b->is_hs_dir ||
         a->version_known != b->version_known ||
         a->version_supports_begindir != b->version_supports_begindir ||
         a->version_supports_extrainfo_upload !=
           b->version_supports_extrainfo_upload ||
         a->version_supports_conditional_consensus !=
           b->version_supports_conditional_consensus ||
         a->version_supports_v3_dir != b->version_supports_v3_dir;
}

/** Notify controllers of any router status entries that changed between
 * <b>old_c</b> and <b>new_c</b>. */
static void
notify_control_networkstatus_changed(const networkstatus_t *old_c,
                                     const networkstatus_t *new_c)
{
  smartlist_t *changed;
  if (old_c == new_c)
    return;

  /* tell the controller exactly which relays are still listed, as well
   * as what they're listed as */
  control_event_newconsensus(new_c);

  if (!control_event_is_interesting(EVENT_NS))
    return;

  if (!old_c) {
    control_event_networkstatus_changed(new_c->routerstatus_list);
    return;
  }
  changed = smartlist_create();

  SMARTLIST_FOREACH_JOIN(old_c->routerstatus_list, routerstatus_t *, rs_old,
                         new_c->routerstatus_list, routerstatus_t *, rs_new,
                         tor_memcmp(rs_old->identity_digest,
                                rs_new->identity_digest, DIGEST_LEN),
                         smartlist_add(changed, rs_new)) {
    if (routerstatus_has_changed(rs_old, rs_new))
      smartlist_add(changed, rs_new);
  } SMARTLIST_FOREACH_JOIN_END(rs_old, rs_new);

  control_event_networkstatus_changed(changed);
  smartlist_free(changed);
}

/** Copy all the ancillary information (like router download status and so on)
 * from <b>old_c</b> to <b>new_c</b>. */
static void
networkstatus_copy_old_consensus_info(networkstatus_t *new_c,
                                      const networkstatus_t *old_c)
{
  if (old_c == new_c)
    return;
  if (!old_c || !smartlist_len(old_c->routerstatus_list))
    return;

  SMARTLIST_FOREACH_JOIN(old_c->routerstatus_list, routerstatus_t *, rs_old,
                         new_c->routerstatus_list, routerstatus_t *, rs_new,
                         tor_memcmp(rs_old->identity_digest,
                                rs_new->identity_digest, DIGEST_LEN),
                         STMT_NIL) {
    /* Okay, so we're looking at the same identity. */
    rs_new->name_lookup_warned = rs_old->name_lookup_warned;
    rs_new->last_dir_503_at = rs_old->last_dir_503_at;

    if (tor_memeq(rs_old->descriptor_digest, rs_new->descriptor_digest,
                DIGEST_LEN)) {
      /* And the same descriptor too! */
      memcpy(&rs_new->dl_status, &rs_old->dl_status,sizeof(download_status_t));
    }
  } SMARTLIST_FOREACH_JOIN_END(rs_old, rs_new);
}

/** Try to replace the current cached v3 networkstatus with the one in
 * <b>consensus</b>.  If we don't have enough certificates to validate it,
 * store it in consensus_waiting_for_certs and launch a certificate fetch.
 *
 * If flags & NSSET_FROM_CACHE, this networkstatus has come from the disk
 * cache.  If flags & NSSET_WAS_WAITING_FOR_CERTS, this networkstatus was
 * already received, but we were waiting for certificates on it.  If flags &
 * NSSET_DONT_DOWNLOAD_CERTS, do not launch certificate downloads as needed.
 * If flags & NSSET_ACCEPT_OBSOLETE, then we should be willing to take this
 * consensus, even if it comes from many days in the past.
 *
 * Return 0 on success, <0 on failure.  On failure, caller should increment
 * the failure count as appropriate.
 *
 * We return -1 for mild failures that don't need to be reported to the
 * user, and -2 for more serious problems.
 */
int
networkstatus_set_current_consensus(const char *consensus,
                                    const char *flavor,
                                    unsigned flags)
{
  networkstatus_t *c=NULL;
  int r, result = -1;
  time_t now = time(NULL);
  or_options_t *options = get_options();
  char *unverified_fname = NULL, *consensus_fname = NULL;
  int flav = networkstatus_parse_flavor_name(flavor);
  const unsigned from_cache = flags & NSSET_FROM_CACHE;
  const unsigned was_waiting_for_certs = flags & NSSET_WAS_WAITING_FOR_CERTS;
  const unsigned dl_certs = !(flags & NSSET_DONT_DOWNLOAD_CERTS);
  const unsigned accept_obsolete = flags & NSSET_ACCEPT_OBSOLETE;
  const unsigned require_flavor = flags & NSSET_REQUIRE_FLAVOR;
  const digests_t *current_digests = NULL;
  consensus_waiting_for_certs_t *waiting = NULL;
  time_t current_valid_after = 0;
  int free_consensus = 1; /* Free 'c' at the end of the function */

  if (flav < 0) {
    /* XXXX we don't handle unrecognized flavors yet. */
    log_warn(LD_BUG, "Unrecognized consensus flavor %s", flavor);
    return -2;
  }

  /* Make sure it's parseable. */
  c = networkstatus_parse_vote_from_string(consensus, NULL, NS_TYPE_CONSENSUS);
  if (!c) {
    log_warn(LD_DIR, "Unable to parse networkstatus consensus");
    result = -2;
    goto done;
  }

  if ((int)c->flavor != flav) {
    /* This wasn't the flavor we thought we were getting. */
    if (require_flavor) {
      log_warn(LD_DIR, "Got consensus with unexpected flavor %s (wanted %s)",
               networkstatus_get_flavor_name(c->flavor), flavor);
      goto done;
    }
    flav = c->flavor;
    flavor = networkstatus_get_flavor_name(flav);
  }

  if (flav != USABLE_CONSENSUS_FLAVOR &&
      !directory_caches_dir_info(options)) {
    /* This consensus is totally boring to us: we won't use it, and we won't
     * serve it.  Drop it. */
    goto done;
  }

  if (from_cache && !accept_obsolete &&
      c->valid_until < now-OLD_ROUTER_DESC_MAX_AGE) {
    /* XXXX If we try to make fallbackconsensus work again, we should
     * consider taking this out. Until then, believing obsolete consensuses
     * is causing more harm than good. See also bug 887. */
    log_info(LD_DIR, "Loaded an expired consensus. Discarding.");
    goto done;
  }

<<<<<<< HEAD
  if (!strcmp(flavor, "ns")) {
    consensus_fname = get_datadir_fname("cached-consensus");
    unverified_fname = get_datadir_fname("unverified-consensus");
    if (current_consensus) {
      current_digests = &current_consensus->digests;
      current_valid_after = current_consensus->valid_after;
    }
  } else {
    cached_dir_t *cur;
    char buf[128];
    tor_snprintf(buf, sizeof(buf), "cached-%s-consensus", flavor);
    consensus_fname = get_datadir_fname(buf);
    tor_snprintf(buf, sizeof(buf), "unverified-%s-consensus", flavor);
    unverified_fname = get_datadir_fname(buf);
    cur = dirserv_get_consensus(flavor);
    if (cur) {
      current_digests = &cur->digests;
      current_valid_after = cur->published;
    }
  }

  if (current_digests &&
      !memcmp(&c->digests, current_digests, sizeof(c->digests))) {
=======
  if (current_consensus &&
      tor_memeq(c->networkstatus_digest, current_consensus->networkstatus_digest,
              DIGEST_LEN)) {
>>>>>>> 59f9097d
    /* We already have this one. That's a failure. */
    log_info(LD_DIR, "Got a %s consensus we already have", flavor);
    goto done;
  }

  if (current_valid_after && c->valid_after <= current_valid_after) {
    /* We have a newer one.  There's no point in accepting this one,
     * even if it's great. */
    log_info(LD_DIR, "Got a %s consensus at least as old as the one we have",
             flavor);
    goto done;
  }

  /* Make sure it's signed enough. */
  if ((r=networkstatus_check_consensus_signature(c, 1))<0) {
    if (r == -1) {
      /* Okay, so it _might_ be signed enough if we get more certificates. */
      if (!was_waiting_for_certs) {
        log_info(LD_DIR,
                 "Not enough certificates to check networkstatus consensus");
      }
      if (!current_valid_after ||
          c->valid_after > current_valid_after) {
        waiting = &consensus_waiting_for_certs[flav];
        networkstatus_vote_free(waiting->consensus);
        tor_free(waiting->body);
        waiting->consensus = c;
        free_consensus = 0;
        waiting->body = tor_strdup(consensus);
        waiting->set_at = now;
        waiting->dl_failed = 0;
        if (!from_cache) {
          write_str_to_file(unverified_fname, consensus, 0);
        }
        if (dl_certs)
          authority_certs_fetch_missing(c, now);
        /* This case is not a success or a failure until we get the certs
         * or fail to get the certs. */
        result = 0;
      } else {
        /* Even if we had enough signatures, we'd never use this as the
         * latest consensus. */
        if (was_waiting_for_certs && from_cache)
          unlink(unverified_fname);
      }
      goto done;
    } else {
      /* This can never be signed enough:  Kill it. */
      if (!was_waiting_for_certs) {
        log_warn(LD_DIR, "Not enough good signatures on networkstatus "
                 "consensus");
        result = -2;
      }
      if (was_waiting_for_certs && (r < -1) && from_cache)
        unlink(unverified_fname);
      goto done;
    }
  }

  if (!from_cache && flav == USABLE_CONSENSUS_FLAVOR)
    control_event_client_status(LOG_NOTICE, "CONSENSUS_ARRIVED");

  /* Are we missing any certificates at all? */
  if (r != 1 && dl_certs)
    authority_certs_fetch_missing(c, now);

  if (flav == USABLE_CONSENSUS_FLAVOR) {
    notify_control_networkstatus_changed(current_consensus, c);

    if (current_consensus) {
      networkstatus_copy_old_consensus_info(c, current_consensus);
      networkstatus_vote_free(current_consensus);
      /* Defensive programming : we should set current_consensus very soon,
       * but we're about to call some stuff in the meantime, and leaving this
       * dangling pointer around has proven to be trouble. */
       current_consensus = NULL;
    }
  }

  waiting = &consensus_waiting_for_certs[flav];
  if (waiting->consensus &&
      waiting->consensus->valid_after <= c->valid_after) {
    networkstatus_vote_free(waiting->consensus);
    waiting->consensus = NULL;
    if (consensus != waiting->body)
      tor_free(waiting->body);
    else
      waiting->body = NULL;
    waiting->set_at = 0;
    waiting->dl_failed = 0;
    unlink(unverified_fname);
  }

  /* Reset the failure count only if this consensus is actually valid. */
  if (c->valid_after <= now && now <= c->valid_until) {
    download_status_reset(&consensus_dl_status[flav]);
  } else {
    if (!from_cache)
      download_status_failed(&consensus_dl_status[flav], 0);
  }

  if (flav == USABLE_CONSENSUS_FLAVOR) {
    current_consensus = c;
    free_consensus = 0; /* Prevent free. */

    /* XXXXNM Microdescs: needs a non-ns variant. */
    update_consensus_networkstatus_fetch_time(now);
    dirvote_recalculate_timing(options, now);
    routerstatus_list_update_named_server_map();
    cell_ewma_set_scale_factor(options, current_consensus);

    /* XXXX023 this call might be unnecessary here: can changing the
     * current consensus really alter our view of any OR's rate limits? */
    connection_or_update_token_buckets(get_connection_array(), options);

    circuit_build_times_new_consensus_params(&circ_times, current_consensus);
  }

  if (directory_caches_dir_info(options)) {
    dirserv_set_cached_consensus_networkstatus(consensus,
                                               flavor,
                                               &c->digests,
                                               c->valid_after);
  }

  if (!from_cache) {
    write_str_to_file(consensus_fname, consensus, 0);
  }

/** If a consensus appears more than this many seconds before its declared
 * valid-after time, declare that our clock is skewed. */
#define EARLY_CONSENSUS_NOTICE_SKEW 60

  if (now < current_consensus->valid_after - EARLY_CONSENSUS_NOTICE_SKEW) {
    char tbuf[ISO_TIME_LEN+1];
    char dbuf[64];
    long delta = now - current_consensus->valid_after;
    format_iso_time(tbuf, current_consensus->valid_after);
    format_time_interval(dbuf, sizeof(dbuf), delta);
    log_warn(LD_GENERAL, "Our clock is %s behind the time published in the "
             "consensus network status document (%s GMT).  Tor needs an "
             "accurate clock to work correctly. Please check your time and "
             "date settings!", dbuf, tbuf);
    control_event_general_status(LOG_WARN,
                    "CLOCK_SKEW MIN_SKEW=%ld SOURCE=CONSENSUS", delta);
  }

  router_dir_info_changed();

  result = 0;
 done:
  if (free_consensus)
    networkstatus_vote_free(c);
  tor_free(consensus_fname);
  tor_free(unverified_fname);
  return result;
}

/** Called when we have gotten more certificates: see whether we can
 * now verify a pending consensus. */
void
networkstatus_note_certs_arrived(void)
{
  int i;
  for (i=0; i<N_CONSENSUS_FLAVORS; ++i) {
    consensus_waiting_for_certs_t *waiting = &consensus_waiting_for_certs[i];
    if (!waiting->consensus)
      continue;
    if (networkstatus_check_consensus_signature(waiting->consensus, 0)>=0) {
      if (!networkstatus_set_current_consensus(
                                 waiting->body,
                                 networkstatus_get_flavor_name(i),
                                 NSSET_WAS_WAITING_FOR_CERTS)) {
        tor_free(waiting->body);
      }
    }
  }
}

/** If the network-status list has changed since the last time we called this
 * function, update the status of every routerinfo from the network-status
 * list. If <b>dir_version</b> is 2, it's a v2 networkstatus that changed.
 * If <b>dir_version</b> is 3, it's a v3 consensus that changed.
 */
void
routers_update_all_from_networkstatus(time_t now, int dir_version)
{
  routerlist_t *rl = router_get_routerlist();
  networkstatus_t *consensus = networkstatus_get_live_consensus(now);

  if (networkstatus_v2_list_has_changed)
    download_status_map_update_from_v2_networkstatus();

  if (!consensus || dir_version < 3) /* nothing more we should do */
    return;

  /* calls router_dir_info_changed() when it's done -- more routers
   * might be up or down now, which might affect whether there's enough
   * directory info. */
  routers_update_status_from_consensus_networkstatus(rl->routers, 0);

  SMARTLIST_FOREACH(rl->routers, routerinfo_t *, ri,
                    ri->cache_info.routerlist_index = ri_sl_idx);
  if (rl->old_routers)
    signed_descs_update_status_from_consensus_networkstatus(rl->old_routers);

  if (!have_warned_about_old_version) {
    int is_server = server_mode(get_options());
    version_status_t status;
    const char *recommended = is_server ?
      consensus->server_versions : consensus->client_versions;
    status = tor_version_is_obsolete(VERSION, recommended);

    if (status == VS_RECOMMENDED) {
      log_info(LD_GENERAL, "The directory authorities say my version is ok.");
    } else if (status == VS_EMPTY) {
      log_info(LD_GENERAL,
               "The directory authorities don't recommend any versions.");
    } else if (status == VS_NEW || status == VS_NEW_IN_SERIES) {
      if (!have_warned_about_new_version) {
        log_notice(LD_GENERAL, "This version of Tor (%s) is newer than any "
                   "recommended version%s, according to the directory "
                   "authorities. Recommended versions are: %s",
                   VERSION,
                   status == VS_NEW_IN_SERIES ? " in its series" : "",
                   recommended);
        have_warned_about_new_version = 1;
        control_event_general_status(LOG_WARN, "DANGEROUS_VERSION "
                                     "CURRENT=%s REASON=%s RECOMMENDED=\"%s\"",
                                     VERSION, "NEW", recommended);
      }
    } else {
      log_warn(LD_GENERAL, "Please upgrade! "
               "This version of Tor (%s) is %s, according to the directory "
               "authorities. Recommended versions are: %s",
               VERSION,
               status == VS_OLD ? "obsolete" : "not recommended",
               recommended);
      have_warned_about_old_version = 1;
      control_event_general_status(LOG_WARN, "DANGEROUS_VERSION "
           "CURRENT=%s REASON=%s RECOMMENDED=\"%s\"",
           VERSION, status == VS_OLD ? "OBSOLETE" : "UNRECOMMENDED",
           recommended);
    }
  }
}

/** Update v2_download_status_map to contain an entry for every router
 * descriptor listed in the v2 networkstatuses. */
static void
download_status_map_update_from_v2_networkstatus(void)
{
  digestmap_t *dl_status;
  if (!networkstatus_v2_list)
    return;
  if (!v2_download_status_map)
    v2_download_status_map = digestmap_new();

  dl_status = digestmap_new();
  SMARTLIST_FOREACH_BEGIN(networkstatus_v2_list, networkstatus_v2_t *, ns) {
    SMARTLIST_FOREACH_BEGIN(ns->entries, routerstatus_t *, rs) {
      const char *d = rs->descriptor_digest;
      download_status_t *s;
      if (digestmap_get(dl_status, d))
        continue;
      if (!(s = digestmap_remove(v2_download_status_map, d))) {
        s = tor_malloc_zero(sizeof(download_status_t));
      }
      digestmap_set(dl_status, d, s);
    } SMARTLIST_FOREACH_END(rs);
  } SMARTLIST_FOREACH_END(ns);
  digestmap_free(v2_download_status_map, _tor_free);
  v2_download_status_map = dl_status;
  networkstatus_v2_list_has_changed = 0;
}

/** Update our view of the list of named servers from the most recently
 * retrieved networkstatus consensus. */
static void
routerstatus_list_update_named_server_map(void)
{
  if (!current_consensus)
    return;

  strmap_free(named_server_map, _tor_free);
  named_server_map = strmap_new();
  strmap_free(unnamed_server_map, NULL);
  unnamed_server_map = strmap_new();
  SMARTLIST_FOREACH(current_consensus->routerstatus_list, routerstatus_t *, rs,
    {
      if (rs->is_named) {
        strmap_set_lc(named_server_map, rs->nickname,
                      tor_memdup(rs->identity_digest, DIGEST_LEN));
      }
      if (rs->is_unnamed) {
        strmap_set_lc(unnamed_server_map, rs->nickname, (void*)1);
      }
    });
}

/** Given a list <b>routers</b> of routerinfo_t *, update each status field
 * according to our current consensus networkstatus.  May re-order
 * <b>routers</b>. */
void
routers_update_status_from_consensus_networkstatus(smartlist_t *routers,
                                                   int reset_failures)
{
  trusted_dir_server_t *ds;
  or_options_t *options = get_options();
  int authdir = authdir_mode_v2(options) || authdir_mode_v3(options);
  int namingdir = authdir && options->NamingAuthoritativeDir;
  networkstatus_t *ns = current_consensus;
  if (!ns || !smartlist_len(ns->routerstatus_list))
    return;
  if (!networkstatus_v2_list)
    networkstatus_v2_list = smartlist_create();

  routers_sort_by_identity(routers);

  SMARTLIST_FOREACH_JOIN(ns->routerstatus_list, routerstatus_t *, rs,
                         routers, routerinfo_t *, router,
                         tor_memcmp(rs->identity_digest,
                               router->cache_info.identity_digest, DIGEST_LEN),
  {
    /* We have no routerstatus for this router. Clear flags and skip it. */
    if (!namingdir)
      router->is_named = 0;
    if (!authdir) {
      if (router->purpose == ROUTER_PURPOSE_GENERAL)
        router_clear_status_flags(router);
    }
  }) {
    /* We have a routerstatus for this router. */
    const char *digest = router->cache_info.identity_digest;

    ds = router_get_trusteddirserver_by_digest(digest);

    if (!namingdir) {
      if (rs->is_named && !strcasecmp(router->nickname, rs->nickname))
        router->is_named = 1;
      else
        router->is_named = 0;
    }
    /* Is it the same descriptor, or only the same identity? */
    if (tor_memeq(router->cache_info.signed_descriptor_digest,
                rs->descriptor_digest, DIGEST_LEN)) {
      if (ns->valid_until > router->cache_info.last_listed_as_valid_until)
        router->cache_info.last_listed_as_valid_until = ns->valid_until;
    }

    if (!authdir) {
      /* If we're not an authdir, believe others. */
      router->is_valid = rs->is_valid;
      router->is_running = rs->is_running;
      router->is_fast = rs->is_fast;
      router->is_stable = rs->is_stable;
      router->is_possible_guard = rs->is_possible_guard;
      router->is_exit = rs->is_exit;
      router->is_bad_directory = rs->is_bad_directory;
      router->is_bad_exit = rs->is_bad_exit;
      router->is_hs_dir = rs->is_hs_dir;
    } else {
      /* If we _are_ an authority, we should check whether this router
       * is one that will cause us to need a reachability test. */
      routerinfo_t *old_router =
        router_get_by_digest(router->cache_info.identity_digest);
      if (old_router != router) {
        router->needs_retest_if_added =
          dirserv_should_launch_reachability_test(router, old_router);
      }
    }
    if (router->is_running && ds) {
      download_status_reset(&ds->v2_ns_dl_status);
    }
    if (reset_failures) {
      download_status_reset(&rs->dl_status);
    }
  } SMARTLIST_FOREACH_JOIN_END(rs, router);

  /* Now update last_listed_as_valid_until from v2 networkstatuses. */
  /* XXXX If this is slow, we need to rethink the code. */
  SMARTLIST_FOREACH(networkstatus_v2_list, networkstatus_v2_t *, ns, {
    time_t live_until = ns->published_on + V2_NETWORKSTATUS_ROUTER_LIFETIME;
    SMARTLIST_FOREACH_JOIN(ns->entries, routerstatus_t *, rs,
                         routers, routerinfo_t *, ri,
                         tor_memcmp(rs->identity_digest,
                                ri->cache_info.identity_digest, DIGEST_LEN),
                         STMT_NIL) {
      if (tor_memeq(ri->cache_info.signed_descriptor_digest,
                  rs->descriptor_digest, DIGEST_LEN)) {
        if (live_until > ri->cache_info.last_listed_as_valid_until)
          ri->cache_info.last_listed_as_valid_until = live_until;
      }
    } SMARTLIST_FOREACH_JOIN_END(rs, ri);
  });

  router_dir_info_changed();
}

/** Given a list of signed_descriptor_t, update their fields (mainly, when
 * they were last listed) from the most recent consensus. */
void
signed_descs_update_status_from_consensus_networkstatus(smartlist_t *descs)
{
  networkstatus_t *ns = current_consensus;
  if (!ns)
    return;

  if (!ns->desc_digest_map) {
    char dummy[DIGEST_LEN];
    /* instantiates the digest map. */
    memset(dummy, 0, sizeof(dummy));
    router_get_consensus_status_by_descriptor_digest(dummy);
  }
  SMARTLIST_FOREACH(descs, signed_descriptor_t *, d,
  {
    routerstatus_t *rs = digestmap_get(ns->desc_digest_map,
                                       d->signed_descriptor_digest);
    if (rs) {
      if (ns->valid_until > d->last_listed_as_valid_until)
        d->last_listed_as_valid_until = ns->valid_until;
    }
  });
}

/** Generate networkstatus lines for a single routerstatus_t object, and
 * return the result in a newly allocated string.  Used only by controller
 * interface (for now.) */
char *
networkstatus_getinfo_helper_single(routerstatus_t *rs)
{
  char buf[RS_ENTRY_LEN+1];
  routerstatus_format_entry(buf, sizeof(buf), rs, NULL, NS_CONTROL_PORT);
  return tor_strdup(buf);
}

/** Alloc and return a string describing routerstatuses for the most
 * recent info of each router we know about that is of purpose
 * <b>purpose_string</b>. Return NULL if unrecognized purpose.
 *
 * Right now this function is oriented toward listing bridges (you
 * shouldn't use this for general-purpose routers, since those
 * should be listed from the consensus, not from the routers list). */
char *
networkstatus_getinfo_by_purpose(const char *purpose_string, time_t now)
{
  time_t cutoff = now - ROUTER_MAX_AGE_TO_PUBLISH;
  char *answer;
  routerlist_t *rl = router_get_routerlist();
  smartlist_t *statuses;
  uint8_t purpose = router_purpose_from_string(purpose_string);
  routerstatus_t rs;
  int bridge_auth = authdir_mode_bridge(get_options());

  if (purpose == ROUTER_PURPOSE_UNKNOWN) {
    log_info(LD_DIR, "Unrecognized purpose '%s' when listing router statuses.",
             purpose_string);
    return NULL;
  }

  statuses = smartlist_create();
  SMARTLIST_FOREACH(rl->routers, routerinfo_t *, ri, {
    if (ri->cache_info.published_on < cutoff)
      continue;
    if (ri->purpose != purpose)
      continue;
    if (bridge_auth && ri->purpose == ROUTER_PURPOSE_BRIDGE)
      dirserv_set_router_is_running(ri, now);
    /* then generate and write out status lines for each of them */
    set_routerstatus_from_routerinfo(&rs, ri, now, 0, 0, 0);
    smartlist_add(statuses, networkstatus_getinfo_helper_single(&rs));
  });

  answer = smartlist_join_strings(statuses, "", 0, NULL);
  SMARTLIST_FOREACH(statuses, char *, cp, tor_free(cp));
  smartlist_free(statuses);
  return answer;
}

/** Write out router status entries for all our bridge descriptors. */
void
networkstatus_dump_bridge_status_to_file(time_t now)
{
  char *status = networkstatus_getinfo_by_purpose("bridge", now);
  or_options_t *options = get_options();
  size_t len = strlen(options->DataDirectory) + 32;
  char *fname = tor_malloc(len);
  tor_snprintf(fname, len, "%s"PATH_SEPARATOR"networkstatus-bridges",
               options->DataDirectory);
  write_str_to_file(fname,status,0);
  tor_free(fname);
  tor_free(status);
}

static int32_t
get_net_param_from_list(smartlist_t *net_params, const char *param_name,
                        int32_t default_val, int32_t min_val, int32_t max_val)
{
  int32_t res = default_val;
  size_t name_len = strlen(param_name);

  tor_assert(max_val > min_val);
  tor_assert(min_val <= default_val);
  tor_assert(max_val >= default_val);

  SMARTLIST_FOREACH_BEGIN(net_params, const char *, p) {
    if (!strcmpstart(p, param_name) && p[name_len] == '=') {
      int ok=0;
      long v = tor_parse_long(p+name_len+1, 10, INT32_MIN,
                              INT32_MAX, &ok, NULL);
      if (ok) {
        res = (int32_t) v;
        break;
      }
    }
  } SMARTLIST_FOREACH_END(p);

  if (res < min_val) {
    log_warn(LD_DIR, "Consensus parameter %s is too small. Got %d, raising to "
             "%d.", param_name, res, min_val);
    res = min_val;
  } else if (res > max_val) {
    log_warn(LD_DIR, "Consensus parameter %s is too large. Got %d, capping to "
             "%d.", param_name, res, max_val);
    res = max_val;
  }

  return res;
}

/** Return the value of a integer parameter from the networkstatus <b>ns</b>
 * whose name is <b>param_name</b>.  If <b>ns</b> is NULL, try loading the
 * latest consensus ourselves. Return <b>default_val</b> if no latest
 * consensus, or if it has no parameter called <b>param_name</b>.
 * Make sure the value parsed from the consensus is at least
 * <b>min_val</b> and at most <b>max_val</b> and raise/cap the parsed value
 * if necessary. */
int32_t
networkstatus_get_param(networkstatus_t *ns, const char *param_name,
                        int32_t default_val, int32_t min_val, int32_t max_val)
{
  if (!ns) /* if they pass in null, go find it ourselves */
    ns = networkstatus_get_latest_consensus();

  if (!ns || !ns->net_params)
    return default_val;

  return get_net_param_from_list(ns->net_params, param_name,
                                 default_val, min_val, max_val);
}

/** Return the value of a integer bw weight parameter from the networkstatus
 * <b>ns</b> whose name is <b>weight_name</b>.  If <b>ns</b> is NULL, try
 * loading the latest consensus ourselves. Return <b>default_val</b> if no
 * latest consensus, or if it has no parameter called <b>weight_name</b>. */
int32_t
networkstatus_get_bw_weight(networkstatus_t *ns, const char *weight_name,
                            int32_t default_val)
{
  int32_t param;
  int max;
  if (!ns) /* if they pass in null, go find it ourselves */
    ns = networkstatus_get_latest_consensus();

  if (!ns || !ns->weight_params)
    return default_val;

  max = circuit_build_times_get_bw_scale(ns);
  param = get_net_param_from_list(ns->weight_params, weight_name,
                                  default_val, -1,
                                  BW_MAX_WEIGHT_SCALE);
  if (param > max) {
    log_warn(LD_DIR, "Value of consensus weight %s was too large, capping "
             "to %d", weight_name, max);
    param = max;
  }
  return param;
}

/** Return the name of the consensus flavor <b>flav</b> as used to identify
 * the flavor in directory documents. */
const char *
networkstatus_get_flavor_name(consensus_flavor_t flav)
{
  switch (flav) {
    case FLAV_NS:
      return "ns";
    case FLAV_MICRODESC:
      return "microdesc";
    default:
      tor_fragile_assert();
      return "??";
  }
}

/** Return the consensus_flavor_t value for the flavor called <b>flavname</b>,
 * or -1 if the flavor is not recognized. */
int
networkstatus_parse_flavor_name(const char *flavname)
{
  if (!strcmp(flavname, "ns"))
    return FLAV_NS;
  else if (!strcmp(flavname, "microdesc"))
    return FLAV_MICRODESC;
  else
    return -1;
}

/** If <b>question</b> is a string beginning with "ns/" in a format the
 * control interface expects for a GETINFO question, set *<b>answer</b> to a
 * newly-allocated string containing networkstatus lines for the appropriate
 * ORs.  Return 0 on success, -1 on unrecognized question format. */
int
getinfo_helper_networkstatus(control_connection_t *conn,
                             const char *question, char **answer,
                             const char **errmsg)
{
  routerstatus_t *status;
  (void) conn;

  if (!current_consensus) {
    *answer = tor_strdup("");
    return 0;
  }

  if (!strcmp(question, "ns/all")) {
    smartlist_t *statuses = smartlist_create();
    SMARTLIST_FOREACH(current_consensus->routerstatus_list,
                      routerstatus_t *, rs,
      {
        smartlist_add(statuses, networkstatus_getinfo_helper_single(rs));
      });
    *answer = smartlist_join_strings(statuses, "", 0, NULL);
    SMARTLIST_FOREACH(statuses, char *, cp, tor_free(cp));
    smartlist_free(statuses);
    return 0;
  } else if (!strcmpstart(question, "ns/id/")) {
    char d[DIGEST_LEN];

    if (base16_decode(d, DIGEST_LEN, question+6, strlen(question+6))) {
      *errmsg = "Data not decodeable as hex";
      return -1;
    }
    status = router_get_consensus_status_by_id(d);
  } else if (!strcmpstart(question, "ns/name/")) {
    status = router_get_consensus_status_by_nickname(question+8, 0);
  } else if (!strcmpstart(question, "ns/purpose/")) {
    *answer = networkstatus_getinfo_by_purpose(question+11, time(NULL));
    return *answer ? 0 : -1;
  } else {
    return 0;
  }

  if (status)
    *answer = networkstatus_getinfo_helper_single(status);
  return 0;
}

/** Free all storage held locally in this module. */
void
networkstatus_free_all(void)
{
  int i;
  if (networkstatus_v2_list) {
    SMARTLIST_FOREACH(networkstatus_v2_list, networkstatus_v2_t *, ns,
                      networkstatus_v2_free(ns));
    smartlist_free(networkstatus_v2_list);
    networkstatus_v2_list = NULL;
  }

  digestmap_free(v2_download_status_map, _tor_free);
  v2_download_status_map = NULL;
  networkstatus_vote_free(current_consensus);
  current_consensus = NULL;

  for (i=0; i < N_CONSENSUS_FLAVORS; ++i) {
    consensus_waiting_for_certs_t *waiting = &consensus_waiting_for_certs[i];
    if (waiting->consensus) {
      networkstatus_vote_free(waiting->consensus);
      waiting->consensus = NULL;
    }
    tor_free(waiting->body);
  }

  strmap_free(named_server_map, _tor_free);
  strmap_free(unnamed_server_map, NULL);
}
<|MERGE_RESOLUTION|>--- conflicted
+++ resolved
@@ -430,13 +430,9 @@
 
   if (crypto_pk_get_digest(cert->signing_key, key_digest)<0)
     return -1;
-<<<<<<< HEAD
-  if (memcmp(sig->signing_key_digest, key_digest, DIGEST_LEN) ||
-      memcmp(sig->identity_digest, cert->cache_info.identity_digest,
-             DIGEST_LEN))
-=======
-  if (tor_memneq(voter->signing_key_digest, d, DIGEST_LEN))
->>>>>>> 59f9097d
+  if (tor_memneq(sig->signing_key_digest, key_digest, DIGEST_LEN) ||
+      tor_memneq(sig->identity_digest, cert->cache_info.identity_digest,
+                 DIGEST_LEN))
     return -1;
 
   signed_digest_len = crypto_pk_keysize(cert->signing_key);
@@ -444,15 +440,9 @@
   if (crypto_pk_public_checksig(cert->signing_key,
                                 signed_digest,
                                 signed_digest_len,
-<<<<<<< HEAD
                                 sig->signature,
                                 sig->signature_len) < dlen ||
-      memcmp(signed_digest, consensus->digests.d[sig->alg], dlen)) {
-=======
-                                voter->signature,
-                                voter->signature_len) != DIGEST_LEN ||
-      tor_memneq(signed_digest, consensus->networkstatus_digest, DIGEST_LEN)) {
->>>>>>> 59f9097d
+      tor_memneq(signed_digest, consensus->digests.d[sig->alg], dlen)) {
     log_warn(LD_DIR, "Got a bad signature on a networkstatus vote");
     sig->bad_signature = 1;
   } else {
@@ -1623,7 +1613,6 @@
     goto done;
   }
 
-<<<<<<< HEAD
   if (!strcmp(flavor, "ns")) {
     consensus_fname = get_datadir_fname("cached-consensus");
     unverified_fname = get_datadir_fname("unverified-consensus");
@@ -1646,12 +1635,7 @@
   }
 
   if (current_digests &&
-      !memcmp(&c->digests, current_digests, sizeof(c->digests))) {
-=======
-  if (current_consensus &&
-      tor_memeq(c->networkstatus_digest, current_consensus->networkstatus_digest,
-              DIGEST_LEN)) {
->>>>>>> 59f9097d
+      tor_memeq(&c->digests, current_digests, sizeof(c->digests))) {
     /* We already have this one. That's a failure. */
     log_info(LD_DIR, "Got a %s consensus we already have", flavor);
     goto done;
