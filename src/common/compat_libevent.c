--- conflicted
+++ resolved
@@ -196,7 +196,7 @@
 #ifdef HAVE_EVENT2_EVENT_H
   {
     struct event_config *cfg = event_config_new();
-<<<<<<< HEAD
+    tor_assert(cfg);
 
 #if defined(MS_WINDOWS) && defined(USE_BUFFEREVENTS)
     if (! torcfg->disable_iocp) {
@@ -216,14 +216,6 @@
      * Libevent any dup'd fds.  This lets us avoid some syscalls. */
     event_config_set_flag(cfg, EVENT_BASE_FLAG_EPOLL_USE_CHANGELIST);
 #endif
-=======
-    tor_assert(cfg);
-
-    /* In 0.2.2, we don't use locking at all.  Telling Libevent not to try to
-     * turn it on can avoid a needless socketpair() attempt.
-     */
-    event_config_set_flag(cfg, EVENT_BASE_FLAG_NOLOCK);
->>>>>>> 0f6c0216
 
     the_event_base = event_base_new_with_config(cfg);
 
