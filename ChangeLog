--- conflicted
+++ resolved
@@ -1,4 +1,3 @@
-<<<<<<< HEAD
 Changes in version 0.2.2.10-alpha - 2010-??-??
   o Major features (performance):
     - Alter the client path selection to use new consensus-generated
@@ -108,7 +107,7 @@
       coverity complaint about passing a user-supplied string into
       open() without checking it.
 
-=======
+
 Changes in version 0.2.1.25 - 2010-??-??
   o Major bugfixes:
     - When freeing a cipher, zero it out completely. We only zeroed
@@ -122,7 +121,7 @@
       0.2.1.14-rc. Discovered by ekir, fixes bug 1256.
     - Make sure we treat potentially not NUL-terminated strings correctly.
       Bugfix on 0.1.1.13-alpha. Discovered by rieo, fixes bug 1257.
->>>>>>> b67657bd
+
 
 Changes in version 0.2.1.24 - 2010-02-21
   Tor 0.2.1.24 makes Tor work again on the latest OS X -- this time
